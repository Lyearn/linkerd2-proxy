#![deny(warnings, rust_2018_idioms)]

use http::header::AsHeaderName;
use http::uri::Authority;
use linkerd2_error::Error;
use linkerd2_identity as identity;

pub mod add_header;
pub mod balance;
pub mod boxed;
pub mod canonicalize;
pub mod client;
pub mod glue;
pub mod grpc;
pub mod h1;
pub mod h2;
pub mod header_from_target;
pub mod insert;
pub mod metrics;
pub mod normalize_uri;
pub mod orig_proto;
pub mod profiles;
pub mod retry;
pub mod settings;
pub mod strip_header;
pub mod timeout;
pub mod upgrade;
mod version;

pub use self::{
    client::Client,
    glue::{HttpBody as Body, HyperServerSvc},
    settings::Settings,
    version::Version,
};
<<<<<<< HEAD
pub use http::{uri, Request, Response};
=======
pub use http::{header, uri, Request, Response};
>>>>>>> 5d57d346

pub trait HasH2Reason {
    fn h2_reason(&self) -> Option<::h2::Reason>;
}

impl<'a> HasH2Reason for &'a (dyn std::error::Error + 'static) {
    fn h2_reason(&self) -> Option<::h2::Reason> {
        let mut cause = Some(*self);

        while let Some(err) = cause {
            if let Some(err) = err.downcast_ref::<::h2::Error>() {
                return err.h2_reason();
            }

            cause = err.source();
        }

        None
    }
}

impl HasH2Reason for Error {
    fn h2_reason(&self) -> Option<::h2::Reason> {
        (&**self as &(dyn std::error::Error + 'static)).h2_reason()
    }
}

impl HasH2Reason for ::h2::Error {
    fn h2_reason(&self) -> Option<::h2::Reason> {
        self.reason()
    }
}

/// Returns an Authority from the value of `header`.
pub fn authority_from_header<B, K>(req: &http::Request<B>, header: K) -> Option<Authority>
where
    K: AsHeaderName,
{
    header_value_from_request(req, header, |s: &str| s.parse::<Authority>().ok())
}

pub fn identity_from_header<B, K>(req: &http::Request<B>, header: K) -> Option<identity::Name>
where
    K: AsHeaderName,
{
    header_value_from_request(req, header, |s: &str| {
        identity::Name::from_hostname(s.as_bytes()).ok()
    })
}

fn header_value_from_request<B, K, F, T>(
    req: &http::Request<B>,
    header: K,
    try_from: F,
) -> Option<T>
where
    K: AsHeaderName,
    F: FnOnce(&str) -> Option<T>,
{
    req.headers().get(header)?.to_str().ok().and_then(try_from)
}<|MERGE_RESOLUTION|>--- conflicted
+++ resolved
@@ -33,11 +33,7 @@
     settings::Settings,
     version::Version,
 };
-<<<<<<< HEAD
-pub use http::{uri, Request, Response};
-=======
 pub use http::{header, uri, Request, Response};
->>>>>>> 5d57d346
 
 pub trait HasH2Reason {
     fn h2_reason(&self) -> Option<::h2::Reason>;
