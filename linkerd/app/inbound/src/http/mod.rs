--- conflicted
+++ resolved
@@ -60,73 +60,6 @@
             ..
         } = config.proxy;
 
-<<<<<<< HEAD
-pub fn server<T, I, H, HSvc>(
-    config: &ProxyConfig,
-    http: H,
-    metrics: &metrics::Proxy,
-    span_sink: Option<mpsc::Sender<oc::Span>>,
-    drain: drain::Watch,
-) -> impl svc::NewService<
-    (http::Version, T),
-    Service = impl svc::Service<I, Response = (), Error = Error, Future = impl Send> + Clone,
-> + Clone
-where
-    T: svc::stack::Param<SocketAddr>,
-    I: io::AsyncRead + io::AsyncWrite + io::PeerAddr + Send + Unpin + 'static,
-    H: svc::NewService<T, Service = HSvc> + Clone + Send + Sync + Unpin + 'static,
-    HSvc: svc::Service<http::Request<http::BoxBody>, Response = http::Response<http::BoxBody>>
-        + Clone
-        + Send
-        + Unpin
-        + 'static,
-    HSvc::Error: Into<Error>,
-    HSvc::Future: Send,
-{
-    let ProxyConfig {
-        server: ServerConfig { h2_settings, .. },
-        dispatch_timeout,
-        max_in_flight_requests,
-        ..
-    } = config.clone();
-
-    svc::stack(http)
-        .check_new_service::<T, http::Request<_>>()
-        // Convert origin form HTTP/1 URIs to absolute form for Hyper's
-        // `Client`. This must be below the `orig_proto::Downgrade` layer, since
-        // the request may have been downgraded from a HTTP/2 orig-proto request.
-        .push(http::NewNormalizeUri::layer())
-        .push_on_response(
-            svc::layers()
-                // Downgrades the protocol if upgraded by an outbound proxy.
-                .push(http::orig_proto::Downgrade::layer())
-                // Limit the number of in-flight requests. When the proxy is
-                // at capacity, go into failfast after a dispatch timeout.
-                // Note that the inner service _always_ returns ready (due
-                // to `NewRouter`) and the concurrency limit need not be
-                // driven outside of the request path, so there's no need
-                // for SpawnReady
-                .push(svc::ConcurrencyLimit::layer(max_in_flight_requests))
-                .push(svc::FailFast::layer("HTTP Server", dispatch_timeout))
-                .push(metrics.http_errors.clone())
-                // Synthesizes responses for proxy errors.
-                .push(errors::layer())
-                .push(AccessLogLayer::new())
-                .push(TraceContext::layer(
-                    span_sink.map(|k| SpanConverter::server(k, trace_labels())),
-                ))
-                .push(metrics.stack.layer(stack_labels("http", "server")))
-                // Record when an HTTP/1 URI was in absolute form
-                .push(http::normalize_uri::MarkAbsoluteForm::layer())
-                .push(http::BoxRequest::layer())
-                .push(http::BoxResponse::layer()),
-        )
-        .check_new_service::<T, http::Request<_>>()
-        .push_map_target(|(_, t): (_, T)| t)
-        .instrument(|(v, _): &(http::Version, _)| debug_span!("http", %v))
-        .push(http::NewServeHttp::layer(h2_settings, drain))
-        .into_inner()
-=======
         let stack = http
             .check_new_service::<T, http::Request<_>>()
             // Convert origin form HTTP/1 URIs to absolute form for Hyper's
@@ -149,6 +82,7 @@
                     .push(rt.metrics.http_errors.clone())
                     // Synthesizes responses for proxy errors.
                     .push(errors::layer())
+                    .push(AccessLogLayer::new())
                     .push(http_tracing::server(rt.span_sink.clone(), trace_labels()))
                     // Record when an HTTP/1 URI was in absolute form
                     .push(http::normalize_uri::MarkAbsoluteForm::layer())
@@ -166,7 +100,6 @@
             stack,
         }
     }
->>>>>>> d370783b
 }
 
 impl<C> Inbound<C>
